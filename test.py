--- conflicted
+++ resolved
@@ -10,12 +10,7 @@
 def func(x, y, m=1., z=False):
     return m * (np.exp(-(x**2 + y**2)) + float(z))
 
-<<<<<<< HEAD
-
-def readme(n_jobs=1):
-=======
 def readme():
->>>>>>> 2d98a172
     data = sklearn.datasets.load_digits()
     X = data["data"]
     y = data["target"]
@@ -60,7 +55,6 @@
         param_grid = {'x': [-1., 0., 1.], 'y': [-1., 0., 1.], 'z': [True, False]}
         args = {'m': 1.}
 
-<<<<<<< HEAD
         def try_with_params(**max_args):
             best_params, best_score, score_results, history, logbook, archive = maximize(func, param_grid,
                                                                                          args, verbose=True, **max_args)
@@ -71,12 +65,5 @@
         try_with_params(n_jobs=1)
         try_with_params(n_jobs=4)
 
-=======
-        best_params, best_score, score_results, _, _ = maximize(func, param_grid, args, verbose=True)
-        print("Score Results:\n{}".format(score_results))
-        self.assertEqual(best_params, {'x': 0., 'y': 0., 'z': True})
-        self.assertEqual(best_score, 2.)
->>>>>>> 2d98a172
-
 if __name__ == "__main__":
     unittest.main()