--- conflicted
+++ resolved
@@ -1,412 +1,2 @@
-<<<<<<< HEAD
-# -*- coding: utf-8 -*-
-import numpy as np
-import random
-from deap import base, creator, tools, algorithms
-from multiprocessing import Pool
-from collections import defaultdict
-from sklearn.base import clone, is_classifier
-from sklearn.model_selection._validation import _fit_and_score
-from sklearn.model_selection._search import BaseSearchCV, check_cv
-from sklearn.metrics.scorer import check_scoring
-from sklearn.utils.validation import _num_samples, indexable
-
-
-def enum(**enums):
-    return type('Enum', (), enums)
-
-
-param_types = enum(Categorical=1, Numerical=2)
-
-
-def _get_param_types_maxint(params):
-    """
-    Returns characteristics of parameters
-    :param params: dictionary of pairs
-        it must have parameter_name:list of possible values:
-        params = {"kernel": ["rbf"],
-                 "C"     : [1,2,3,4,5,6,7,8],
-                 "gamma" : np.logspace(-9, 9, num=25, base=10)}
-    :return: name_values pairs - list of (name,possible_values) tuples for each parameter
-             types - list of types for each parameter
-             maxints - list of maximum integer for each particular gene in chromosome
-    """
-    name_values = list(params.items())
-    types = []
-    for _, possible_values in name_values:
-        if isinstance(possible_values[0], float):
-            types.append(param_types.Numerical)
-        else:
-            types.append(param_types.Categorical)
-    maxints = [len(possible_values) - 1 for _, possible_values in name_values]
-    return name_values, types, maxints
-
-
-def _initIndividual(pcls, maxints):
-    part = pcls(random.randint(0, maxint) for maxint in maxints)
-    return part
-
-
-def _mutIndividual(individual, up, indpb, gene_type=None):
-    for i, up, rn in zip(range(len(up)), up, [random.random() for _ in range(len(up))]):
-        if rn < indpb:
-            individual[i] = random.randint(0, up)
-    return individual,
-
-
-def _cxIndividual(ind1, ind2, indpb, gene_type):
-    for i, gt, rn in zip(range(len(ind1)), gene_type, [random.random() for _ in range(len(ind1))]):
-        if rn > indpb:
-            continue
-        if gt is param_types.Categorical:
-            ind1[i], ind2[i] = ind2[i], ind1[i]
-        else:
-            # Case when parameters are numerical
-            if ind1[i] <= ind2[i]:
-                ind1[i] = random.randint(ind1[i], ind2[i])
-                ind2[i] = random.randint(ind1[i], ind2[i])
-            else:
-                ind1[i] = random.randint(ind2[i], ind1[i])
-                ind2[i] = random.randint(ind2[i], ind1[i])
-
-    return ind1, ind2
-
-
-def _individual_to_params(individual, name_values):
-    return dict((name, values[gene]) for gene, (name, values) in zip(individual, name_values))
-
-
-score_cache = defaultdict(list)
-
-def _evalFunction(individual, name_values, X, y, scorer, cv, iid, fit_params,
-                  verbose=0, error_score='raise'):
-    parameters = _individual_to_params(individual, name_values)
-    score = 0
-    n_test = 0
-
-    paramkey = str(individual)
-    if paramkey in score_cache:
-        score = np.mean(score_cache[paramkey])
-    else:
-        for train, test in cv.split(X,y):
-            _score = _fit_and_score(estimator=individual.est, X=X, y=y, scorer=scorer,
-                                    train=train, test=test, verbose=verbose,
-                                    parameters=parameters, fit_params=fit_params,
-                                    error_score=error_score)[0]
-                                    
-            if iid:
-                score += _score * len(test)
-                n_test += len(test)
-            else:
-                score += _score
-                n_test += 1
-        score /= float(n_test)
-        score_cache[paramkey].append(score)
-
-    return (score,)
-
-
-class EvolutionaryAlgorithmSearchCV(BaseSearchCV):
-    """Evolutionary search of best hyperparameters, based on Genetic
-    Algorithms
-
-    Parameters
-    ----------
-    estimator : estimator object.
-        A object of that type is instantiated for each grid point.
-        This is assumed to implement the scikit-learn estimator interface.
-        Either estimator needs to provide a ``score`` function,
-        or ``scoring`` must be passed.
-
-    params : dict or list of dictionaries
-        each dictionary must have parameter_name:sorted(list of possible values):
-        params = {"kernel": ["rbf"],
-                 "C"     : [1,2,3,4,5,6,7,8],
-                 "gamma" : np.logspace(-9, 9, num=25, base=10)}
-        Notice that Numerical values (floats) must be ordered in ascending or descending
-        order.
-
-    scoring : string, callable or None, default=None
-        A string (see model evaluation documentation) or
-        a scorer callable object / function with signature
-        ``scorer(estimator, X, y)``.
-        If ``None``, the ``score`` method of the estimator is used.
-
-    fit_params : dict, optional
-        Parameters to pass to the fit method.
-
-    population_size : int, default=50
-        Population size of genetic algorithm
-
-    gene_mutation_prob : float, default=0.1
-        Probability of gene mutation in chromosome
-
-    gene_crossover_prob : float, default=0.5
-        Probability of gene swap between two chromosomes
-
-    tournament_size : int, default=3
-        Size of tournament for selection stage of genetich algorithm
-
-    generations_number : int, default=10
-        Number of generations
-
-    gene_type : list of integers, default=None
-        list of types for each parameter, if None - it gets inferred from
-        params, if some parameter has list of float values - it becomes param_types.Numerical
-        if it has any other type of values - it becomes param_types.Categorical
-
-        For Categorical features crossover operation just swaps corresponding
-        genes between chromosomes with probability 'gene_crossover_prob'.
-
-        For Numerical features crossover operation picks random gene between two
-        genes of parents. Thus offsprings will have value of particular Numerical
-        parameter in range [ind1_parameter, ind2_parameter]. Of course it is correct only
-        when parameters of some value is sorted.
-
-    n_jobs : int, default=1
-        Number of jobs to run in parallel.
-
-        Currently it's not working
-
-    pre_dispatch : int, or string, optional
-        Dummy parameter for compatibility with sklearn's GridSearch
-
-    iid : boolean, default=True
-        If True, the data is assumed to be identically distributed across
-        the folds, and the loss minimized is the total loss per sample,
-        and not the mean loss across the folds.
-
-    cv : int, cross-validation generator or an iterable, optional
-        Determines the cross-validation splitting strategy.
-        Possible inputs for cv are:
-
-        - None, to use the default 3-fold cross-validation,
-        - integer, to specify the number of folds.
-        - An object to be used as a cross-validation generator.
-        - An iterable yielding train/test splits.
-
-        For integer/None inputs, if ``y`` is binary or multiclass,
-        :class:`StratifiedKFold` used. If the estimator is a classifier
-        or if ``y`` is neither binary nor multiclass, :class:`KFold` is used.
-
-        Refer :ref:`User Guide <cross_validation>` for the various
-        cross-validation strategies that can be used here.
-
-    refit : boolean, default=True
-        Refit the best estimator with the entire dataset.
-        If "False", it is impossible to make predictions using
-        this GridSearchCV instance after fitting.
-
-    verbose : integer
-        Controls the verbosity: the higher, the more messages.
-
-    error_score : 'raise' (default) or numeric
-        Value to assign to the score if an error occurs in estimator fitting.
-        If set to 'raise', the error is raised. If a numeric value is given,
-        FitFailedWarning is raised. This parameter does not affect the refit
-        step, which will always raise the error.
-
-
-    Examples
-    --------
-        import sklearn.datasets
-        import numpy as np
-        import random
-
-        data = sklearn.datasets.load_digits()
-        X = data["data"]
-        y = data["target"]
-
-        from sklearn.svm import SVC
-        from sklearn.model_selection import StratifiedKFold
-
-        paramgrid = {"kernel": ["rbf"],
-                     "C"     : np.logspace(-9, 9, num=25, base=10),
-                     "gamma" : np.logspace(-9, 9, num=25, base=10)}
-
-        random.seed(1)
-
-        from evolutionary_search import EvolutionaryAlgorithmSearchCV
-        cv = EvolutionaryAlgorithmSearchCV(estimator=SVC(),
-                                           params=paramgrid,
-                                           scoring="accuracy",
-                                           cv=StratifiedKFold(n_splits=10),
-                                           verbose=1,
-                                           population_size=50,
-                                           gene_mutation_prob=0.10,
-                                           gene_crossover_prob=0.5,
-                                           tournament_size=3,
-                                           generations_number=10)
-        cv.fit(X, y)
-
-
-    Attributes
-    ----------
-    best_estimator_ : estimator
-        Estimator that was chosen by the search, i.e. estimator
-        which gave highest score (or smallest loss if specified)
-        on the left out data. Not available if refit=False.
-
-    best_score_ : float
-        Score of best_estimator on the left out data.
-
-    best_params_: dict
-        Dictionary of parameters for the estimator with the best score.
-
-    cv_results_: list of dicts or dict
-        Returns a pandas compatable dict or list of dicts with the
-        log output of the learner.
-
-    scorer_ : function
-        Scorer function used on the held out data to choose the best
-        parameters for the model.
-        
-    all_history_ : list of deap.tools.History objects, indexed by params (len 1 if params is not a list).
-        Use to get the geneology data of the search.
-        
-    """
-    def __init__(self, estimator, params, scoring=None, cv=4,
-                 refit=True, verbose=False, population_size=50,
-                 gene_mutation_prob=0.1, gene_crossover_prob=0.5,
-                 tournament_size=3, generations_number=10, gene_type=None,
-                 n_jobs=1, iid=True, pre_dispatch='2*n_jobs', error_score='raise',
-                 fit_params={}):
-        super(EvolutionaryAlgorithmSearchCV, self).__init__(
-            estimator=estimator, scoring=scoring, fit_params=fit_params,
-            n_jobs=n_jobs, iid=iid, refit=refit, cv=cv, verbose=verbose,
-            pre_dispatch=pre_dispatch, error_score=error_score)
-        self.params = params
-        self.population_size = population_size
-        self.generations_number = generations_number
-        self._individual_evals = {}
-        self.gene_mutation_prob = gene_mutation_prob
-        self.gene_crossover_prob = gene_crossover_prob
-        self.tournament_size = tournament_size
-        self.gene_type = gene_type
-        self.all_history_ = []
-        self._cv_results = None
-    
-    @property
-    def possible_params(self):
-        """ Used when assuming params is a list. """
-        return self.params if isinstance(self.params, list) else [self.params]
-    
-    @property
-    def cv_results_(self):
-        if self._cv_results is None:  # This is to cache the answer until updated
-            # Populate output and return
-            # If not already fit, returns an empty dictionary
-            possible_params = self.possible_params  # Pre-load property for use in this function
-            out = defaultdict(list)
-            for p, gen in enumerate(self.all_history_):
-                # Get individuals and indexes, their list of scores, and additionally the name_values for this set of parameters
-                idxs, individuals  = zip(*list(gen.genealogy_history.items()))
-                each_scores = [score_cache[str(k)] for k in individuals]
-                name_values, _, _ = _get_param_types_maxint(possible_params[p])
-                
-                # Add to output
-                out['param_index']     += [p for _ in range(len(idxs))]
-                out['index']           += idxs
-                out['params']          += [_individual_to_params(indiv,name_values) for indiv in individuals] # Converts
-                out['mean_test_score'] += [np.nanmean(scores) for scores in each_scores]
-                out['std_test_score']  += [np.nanstd(scores) for scores in each_scores]
-                out['min_test_score']  += [np.nanmin(scores) for scores in each_scores]
-                out['max_test_score']  += [np.nanmax(scores) for scores in each_scores]
-                out['nan_test_score?'] += [np.any(np.isnan(scores)) for scores in each_scores]
-            self._cv_results = out
-        
-        return self._cv_results
-        
-    @property
-    def best_index_(self):
-        """ Returns the absolute index (not the 'index' column) with the best max_score
-            from cv_results_. """
-        return np.argmax(self.cv_results_['max_test_score'])
-    
-    def fit(self, X, y=None):
-        self.best_estimator_ = None
-        for possible_params in self.possible_params:
-            self._fit(X, y, possible_params)
-        if self.refit:
-            self.best_estimator_ = clone(self.estimator)
-            self.best_estimator_.set_params(**self.best_params_)
-            self.best_estimator_.fit(X, y)
-            
-    def _fit(self, X, y, parameter_dict):
-        
-        self._cv_results = None # To indicate to the property the need to update
-
-        self.scorer_ = check_scoring(self.estimator, scoring=self.scoring)
-
-        n_samples = _num_samples(X)
-        X, y = indexable(X, y)
-
-        if y is not None:
-            if len(y) != n_samples:
-                raise ValueError('Target variable (y) has a different number '
-                                 'of samples (%i) than data (X: %i samples)'
-                                 % (len(y), n_samples))
-        cv = check_cv(self.cv, y=y, classifier=is_classifier(self.estimator))
-
-        creator.create("FitnessMax", base.Fitness, weights=(1.0,))
-        creator.create("Individual", list, est=clone(self.estimator), fitness=creator.FitnessMax)
-
-        toolbox = base.Toolbox()
-
-        name_values, gene_type, maxints = _get_param_types_maxint(parameter_dict)
-        if self.gene_type is None:
-            self.gene_type = gene_type
-
-        if self.verbose:
-            print("Types %s and maxint %s detected" % (self.gene_type, maxints))
-
-        toolbox.register("individual", _initIndividual, creator.Individual, maxints=maxints)
-        toolbox.register("population", tools.initRepeat, list, toolbox.individual)
-
-        toolbox.register("evaluate", _evalFunction,
-                         name_values=name_values, X=X, y=y,
-                         scorer=self.scorer_, cv=cv, iid=self.iid, verbose=self.verbose,
-                         error_score=self.error_score, fit_params=self.fit_params)
-
-        toolbox.register("mate", _cxIndividual, indpb=self.gene_crossover_prob, gene_type=self.gene_type)
-
-        toolbox.register("mutate", _mutIndividual, indpb=self.gene_mutation_prob, up=maxints)
-        toolbox.register("select", tools.selTournament, tournsize=self.tournament_size)
-
-        if self.n_jobs > 1:
-            pool = Pool(processes=self.n_jobs)
-            toolbox.register("map", pool.map)
-        pop = toolbox.population(n=self.population_size)
-        hof = tools.HallOfFame(1)
-        
-        # Stats
-        stats = tools.Statistics(lambda ind: ind.fitness.values)
-        stats.register("avg", np.nanmean)
-        stats.register("min", np.nanmin)
-        stats.register("max", np.nanmax)
-
-        # History
-        hist = tools.History()
-        toolbox.decorate("mate", hist.decorator)
-        toolbox.decorate("mutate", hist.decorator)
-        hist.update(pop)
-        
-        if self.verbose:
-            print('--- Evolve in {0} possible combinations ---'.format(np.prod(np.array(maxints) + 1)))
-
-        pop, logbook = algorithms.eaSimple(pop, toolbox, cxpb=0.5, mutpb=0.2,
-                                           ngen=self.generations_number, stats=stats,
-                                           halloffame=hof, verbose=self.verbose)
-        
-        # Save History
-        self.all_history_.append(hist)
-
-        if self.verbose:
-            current_best_score_  = hof[0].fitness.values[0]
-            current_best_params_ = _individual_to_params(hof[0], name_values)
-            print("Best individual is: %s\nwith fitness: %s" % (
-                current_best_params_, current_best_score_))
-=======
 from .cv import *
-from .optimize import maximize
->>>>>>> 17d41e46
+from .optimize import maximize